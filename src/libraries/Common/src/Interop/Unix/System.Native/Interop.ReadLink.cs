// Licensed to the .NET Foundation under one or more agreements.
// The .NET Foundation licenses this file to you under the MIT license.

using System.Runtime.InteropServices;
using System.Buffers;
using System.Text;
using System;

internal static partial class Interop
{
    internal static partial class Sys
    {
        /// <summary>
        /// Takes a path to a symbolic link and attempts to place the link target path into the buffer. If the buffer is too
        /// small, the path will be truncated. No matter what, the buffer will not be null terminated.
        /// </summary>
        /// <param name="path">The path to the symlink</param>
        /// <param name="buffer">The buffer to hold the output path</param>
        /// <param name="bufferSize">The size of the buffer</param>
        /// <returns>
        /// Returns the number of bytes placed into the buffer on success; bufferSize if the buffer is too small; and -1 on error.
        /// </returns>
<<<<<<< HEAD
        [GeneratedDllImport(Libraries.SystemNative, EntryPoint = "SystemNative_ReadLink", SetLastError = true, CharSet = CharSet.Ansi)]
        private static partial int ReadLink(string path, byte[] buffer, int bufferSize);
=======
        [DllImport(Libraries.SystemNative, EntryPoint = "SystemNative_ReadLink", SetLastError = true)]
        private static extern int ReadLink(ref byte path, byte[] buffer, int bufferSize);
>>>>>>> bcae2959

        /// <summary>
        /// Takes a path to a symbolic link and returns the link target path.
        /// </summary>
        /// <param name="path">The path to the symlink.</param>
        /// <returns>Returns the link to the target path on success; and null otherwise.</returns>
        internal static string? ReadLink(ReadOnlySpan<char> path)
        {
            int outputBufferSize = 1024;

            // Use an initial buffer size that prevents disposing and renting
            // a second time when calling ConvertAndTerminateString.
            using var converter = new ValueUtf8Converter(stackalloc byte[1024]);

            while (true)
            {
                byte[] buffer = ArrayPool<byte>.Shared.Rent(outputBufferSize);
                try
                {
                    int resultLength = Interop.Sys.ReadLink(
                        ref MemoryMarshal.GetReference(converter.ConvertAndTerminateString(path)),
                        buffer,
                        buffer.Length);

                    if (resultLength < 0)
                    {
                        // error
                        return null;
                    }
                    else if (resultLength < buffer.Length)
                    {
                        // success
                        return Encoding.UTF8.GetString(buffer, 0, resultLength);
                    }
                }
                finally
                {
                    ArrayPool<byte>.Shared.Return(buffer);
                }

                // Output buffer was too small, loop around again and try with a larger buffer.
                outputBufferSize = buffer.Length * 2;
            }
        }
    }
}<|MERGE_RESOLUTION|>--- conflicted
+++ resolved
@@ -20,13 +20,8 @@
         /// <returns>
         /// Returns the number of bytes placed into the buffer on success; bufferSize if the buffer is too small; and -1 on error.
         /// </returns>
-<<<<<<< HEAD
-        [GeneratedDllImport(Libraries.SystemNative, EntryPoint = "SystemNative_ReadLink", SetLastError = true, CharSet = CharSet.Ansi)]
-        private static partial int ReadLink(string path, byte[] buffer, int bufferSize);
-=======
-        [DllImport(Libraries.SystemNative, EntryPoint = "SystemNative_ReadLink", SetLastError = true)]
+        [GeneratedDllImport(Libraries.SystemNative, EntryPoint = "SystemNative_ReadLink", SetLastError = true)]
         private static extern int ReadLink(ref byte path, byte[] buffer, int bufferSize);
->>>>>>> bcae2959
 
         /// <summary>
         /// Takes a path to a symbolic link and returns the link target path.
